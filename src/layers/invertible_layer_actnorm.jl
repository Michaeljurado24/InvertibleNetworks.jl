# Activation normalization layer
# Adapted from Kingma and Dhariwal (2018): https://arxiv.org/abs/1807.03039
# Author: Philipp Witte, pwitte3@gatech.edu
# Date: January 2020
#

export ActNorm, reset!

"""
    AN = ActNorm(k; logdet=false)

 Create activation normalization layer. The parameters are initialized during
 the first use, such that the output has zero mean and unit variance along
 channels for the current mini-batch size.

 *Input*:

 - `k`: number of channels

 - `logdet`: bool to indicate whether to compute the logdet

 *Output*:

 - `AN`: Network layer for activation normalization.

 *Usage:*

 - Forward mode: `Y, logdet = AN.forward(X)`

 - Inverse mode: `X = AN.inverse(Y)`

 - Backward mode: `ΔX, X = AN.backward(ΔY, Y)`

 *Trainable parameters:*

 - Scaling factor `AN.s`

 - Bias `AN.b`

 See also: [`get_params`](@ref), [`clear_grad!`](@ref)
"""
mutable struct ActNorm <: NeuralNetLayer
    k::Integer
    s::Parameter
    b::Parameter
    logdet::Bool
    is_reversed::Bool
end

@Flux.functor ActNorm

# Constructor: Initialize with nothing
function ActNorm(k; logdet=false)
    s = Parameter(nothing)
    b = Parameter(nothing)
    return ActNorm(k, s, b, logdet, false)
end

# 2D Foward pass: Input X, Output Y
function forward(X::AbstractArray{Float32, 4}, AN::ActNorm; logdet=nothing)
    isnothing(logdet) ? logdet = AN.logdet : logdet = logdet
    nx, ny, n_in, batchsize = size(X)

    # Initialize during first pass such that
    # output has zero mean and unit variance
    if AN.s.data == nothing && AN.is_reversed == false
        μ = mean(X; dims=(1, 2, 4))[1, 1, :, 1]
        σ_sqr = var(X; dims=(1, 2, 4))[1, 1, :, 1]
        AN.s.data = 1f0 ./ sqrt.(σ_sqr)
        AN.b.data = -μ ./ sqrt.(σ_sqr)
    end
    Y = X .* reshape(AN.s.data, 1, 1, :, 1) .+ reshape(AN.b.data, 1, 1, :, 1)

    # If logdet true, return as second ouput argument
    logdet == true && AN.is_reversed == false ? (return Y, logdet_forward(nx, ny, AN.s)) : (return Y)
end

# 3D Foward pass: Input X, Output Y
function forward(X::AbstractArray{Float32, 5}, AN::ActNorm; logdet=nothing)
    isnothing(logdet) ? logdet = AN.logdet : logdet = logdet
    nx, ny, nz, n_in, batchsize = size(X)

    # Initialize during first pass such that
    # output has zero mean and unit variance
    if AN.s.data == nothing && AN.is_reversed == false
        μ = mean(X; dims=(1, 2, 3, 5))[1, 1, 1, :, 1]
        σ_sqr = var(X; dims=(1, 2, 3, 5))[1, 1, 1, :, 1]
        AN.s.data = 1f0 ./ sqrt.(σ_sqr)
        AN.b.data = -μ ./ sqrt.(σ_sqr)
    end
    Y = X .* reshape(AN.s.data, 1, 1, 1, :, 1) .+ reshape(AN.b.data, 1, 1, 1, :, 1)

    # If logdet true, return as second ouput argument
    logdet == true && AN.is_reversed == false ? (return Y, logdet_forward(nx, ny, nz, AN.s)) : (return Y)
end

# 2D Inverse pass: Input Y, Output X
function inverse(Y::AbstractArray{Float32, 4}, AN::ActNorm; logdet=nothing)
    isnothing(logdet) ? logdet = AN.logdet : logdet = logdet
    nx, ny, _, _ = size(Y)

    # Initialize during first pass such that
    # output has zero mean and unit variance
    if AN.s.data == nothing && AN.is_reversed == true
<<<<<<< HEAD
        μ = mean(Y; dims=(1,2,4))[1,1,:,1]
        σ_sqr = var(Y; dims=(1,2,4))[1,1,:,1]
        AN.s.data = sqrt.(σ_sqr)
        AN.b.data = μ
=======
        μ = mean(Y; dims=(1, 2, 4))[1, 1, : ,1]
        σ_sqr = var(Y; dims=(1, 2, 4))[1, 1, :, 1]
        AN.s.data = 1f0 ./ sqrt.(σ_sqr)
        AN.b.data = -μ ./ sqrt.(σ_sqr)
>>>>>>> 9aadc897
    end
    X = (Y .- reshape(AN.b.data, 1, 1, :, 1)) ./ reshape(AN.s.data, 1, 1, :, 1)

    # If logdet true, return as second ouput argument
    logdet == true && AN.is_reversed == true ? (return X, -logdet_forward(nx, ny, AN.s)) : (return X)
end

# 3D Inverse pass: Input Y, Output X
function inverse(Y::AbstractArray{Float32, 5}, AN::ActNorm; logdet=nothing)
    isnothing(logdet) ? logdet = AN.logdet : logdet = logdet
    nx, ny, nz, _, _ = size(Y)

    # Initialize during first pass such that
    # output has zero mean and unit variance
    if AN.s.data == nothing && AN.is_reversed == true
<<<<<<< HEAD
        μ = mean(Y; dims=(1,2,3,5))[1,1,1,:,1]
        σ_sqr = var(Y; dims=(1,2,3,5))[1,1,1,:,1]
        AN.s.data = sqrt.(σ_sqr)
        AN.b.data = μ
=======
        μ = mean(Y; dims=(1, 2, 4))[1, 1, :, 1]
        σ_sqr = var(Y; dims=(1, 2, 4))[1, 1, :, 1]
        AN.s.data = 1f0 ./ sqrt.(σ_sqr)
        AN.b.data = -μ ./ sqrt.(σ_sqr)
>>>>>>> 9aadc897
    end
    X = (Y .- reshape(AN.b.data, 1, 1, 1, :, 1)) ./ reshape(AN.s.data, 1, 1, 1, :, 1)

    # If logdet true, return as second ouput argument
    logdet == true && AN.is_reversed == true ? (return X, -logdet_forward(nx, ny, nz, AN.s)) : (return X)
end

# 2D Backward pass: Input (ΔY, Y), Output (ΔY, Y)
function backward(ΔY::AbstractArray{Float32, 4}, Y::AbstractArray{Float32, 4}, AN::ActNorm)
    nx, ny, n_in, batchsize = size(Y)
    X = inverse(Y, AN; logdet=false)
    ΔX = ΔY .* reshape(AN.s.data, 1, 1, :, 1)
    Δs = sum(ΔY .* X, dims=(1, 2, 4))[1, 1, :, 1]
    AN.logdet == true && (Δs -= logdet_backward(nx, ny, AN.s))
    Δb = sum(ΔY, dims=(1, 2, 4))[1, 1, :, 1]
    AN.s.grad = Δs
    AN.b.grad = Δb
    return ΔX, X
end

# 3D Backward pass: Input (ΔY, Y), Output (ΔY, Y)
function backward(ΔY::AbstractArray{Float32, 5}, Y::AbstractArray{Float32, 5}, AN::ActNorm)
    nx, ny, nz, n_in, batchsize = size(Y)
    X = inverse(Y, AN; logdet=false)
    ΔX = ΔY .* reshape(AN.s.data, 1, 1, 1, :, 1)
    Δs = sum(ΔY .* X, dims=(1, 2, 3, 5))[1, 1, 1, :, 1]
    AN.logdet == true && (Δs -= logdet_backward(nx, ny, nz, AN.s))
    Δb = sum(ΔY, dims=(1, 2, 3, 5))[1, 1, 1, :, 1]
    AN.s.grad = Δs
    AN.b.grad = Δb
    return ΔX, X
end

# 2D Backward pass (inverse): Input (ΔX, X), Output (ΔX, X)
function backward_inv(ΔX::AbstractArray{Float32, 4}, X::AbstractArray{Float32, 4}, AN::ActNorm)
    nx, ny, n_in, batchsize = size(X)
    Y = forward(X, AN; logdet=false)
    ΔY = ΔX ./ reshape(AN.s.data, 1, 1, :, 1)
    Δs = -sum(ΔX .* X ./ reshape(AN.s.data, 1, 1, :, 1), dims=(1, 2, 4))[1, 1, :, 1]
    AN.logdet == true && (Δs += logdet_backward(nx, ny, AN.s))
    Δb = -sum(ΔX ./ reshape(AN.s.data, 1, 1, :, 1), dims=(1, 2, 4))[1, 1, :, 1]
    AN.s.grad = Δs
    AN.b.grad = Δb
    return ΔY, Y
end

# 3D Backward pass (inverse): Input (ΔX, X), Output (ΔX, X)
function backward_inv(ΔX::AbstractArray{Float32, 5}, X::AbstractArray{Float32, 5}, AN::ActNorm)
    nx, ny, nz, n_in, batchsize = size(X)
    Y = forward(X, AN; logdet=false)
    ΔY = ΔX ./ reshape(AN.s.data, 1, 1, 1, :, 1)
    Δs = -sum(ΔX .* X ./ reshape(AN.s.data, 1, 1, 1, :, 1), dims=(1, 2, 3, 5))[1, 1, 1, :, 1]
    AN.logdet == true && (Δs += logdet_backward(nx, ny, AN.s))
    Δb = -sum(ΔX ./ reshape(AN.s.data, 1, 1, 1, :, 1), dims=(1, 2, 3, 5))[1, 1, 1, :, 1]
    AN.s.grad = Δs
    AN.b.grad = Δb
    return ΔY, Y
end

# Clear gradients
function clear_grad!(AN::ActNorm)
    AN.s.grad = nothing
    AN.b.grad = nothing
end

# Reset actnorm layers
function reset!(AN::ActNorm)
    AN.s.data = nothing
    AN.b.data = nothing
end

function reset!(AN::AbstractArray{ActNorm, 1})
    for j=1:length(AN)
        AN[j].s.data = nothing
        AN[j].b.data = nothing
    end
end

# Get parameters
get_params(AN::ActNorm) = [AN.s, AN.b]

function tag_as_reversed!(AN::ActNorm, tag::Bool)
    AN.is_reversed = tag
    return AN
end

# 2D Logdet
logdet_forward(nx, ny, s) = nx*ny*sum(log.(abs.(s.data)))
logdet_backward(nx, ny, s) = nx*ny ./ s.data

# 3D Logdet
logdet_forward(nx, ny, nz, s) = nx*ny*nz*sum(log.(abs.(s.data)))
logdet_backward(nx, ny, nz, s) = nx*ny*nz ./ s.data<|MERGE_RESOLUTION|>--- conflicted
+++ resolved
@@ -102,17 +102,10 @@
     # Initialize during first pass such that
     # output has zero mean and unit variance
     if AN.s.data == nothing && AN.is_reversed == true
-<<<<<<< HEAD
         μ = mean(Y; dims=(1,2,4))[1,1,:,1]
         σ_sqr = var(Y; dims=(1,2,4))[1,1,:,1]
         AN.s.data = sqrt.(σ_sqr)
         AN.b.data = μ
-=======
-        μ = mean(Y; dims=(1, 2, 4))[1, 1, : ,1]
-        σ_sqr = var(Y; dims=(1, 2, 4))[1, 1, :, 1]
-        AN.s.data = 1f0 ./ sqrt.(σ_sqr)
-        AN.b.data = -μ ./ sqrt.(σ_sqr)
->>>>>>> 9aadc897
     end
     X = (Y .- reshape(AN.b.data, 1, 1, :, 1)) ./ reshape(AN.s.data, 1, 1, :, 1)
 
@@ -128,17 +121,10 @@
     # Initialize during first pass such that
     # output has zero mean and unit variance
     if AN.s.data == nothing && AN.is_reversed == true
-<<<<<<< HEAD
         μ = mean(Y; dims=(1,2,3,5))[1,1,1,:,1]
         σ_sqr = var(Y; dims=(1,2,3,5))[1,1,1,:,1]
         AN.s.data = sqrt.(σ_sqr)
         AN.b.data = μ
-=======
-        μ = mean(Y; dims=(1, 2, 4))[1, 1, :, 1]
-        σ_sqr = var(Y; dims=(1, 2, 4))[1, 1, :, 1]
-        AN.s.data = 1f0 ./ sqrt.(σ_sqr)
-        AN.b.data = -μ ./ sqrt.(σ_sqr)
->>>>>>> 9aadc897
     end
     X = (Y .- reshape(AN.b.data, 1, 1, 1, :, 1)) ./ reshape(AN.s.data, 1, 1, 1, :, 1)
 
