--- conflicted
+++ resolved
@@ -4,12 +4,8 @@
 
 using InvertibleNetworks, LinearAlgebra, Test, Random
 
-<<<<<<< HEAD
 # Random seed
-Random.seed!(19)
-=======
 Random.seed!(1);
->>>>>>> cf56bd0f
 
 # Define network
 nx = 32
